--- conflicted
+++ resolved
@@ -90,17 +90,25 @@
     public Scorer scorer(AtomicReaderContext context, boolean scoreDocsInOrder, boolean topScorer) throws IOException {
       final String field = term.field();
       final IndexReader reader = context.reader;
-<<<<<<< HEAD
+      assert assertTopReaderContext(termStates, context) : "The top-reader used to create Weight is not the same as the current reader's top-reader";
+      final TermState state = termStates
+          .get(context.ord);
+      if (state == null) { // term is not present in that reader
+        assert termNotInReader(reader, field, term.bytes()) : "no termstate found but term exists in reader";
+        return null;
+      }
+      
+      // nocommit: get bulkTermPostingsEnum with TermState
       assert reader.getSequentialSubReaders() == null;
       BulkPostingsEnum docs = reader.bulkTermPostingsEnum(term.field(),
-                                                          term.bytes(),
-                                                          true,
-                                                          false);
-      if (docs == null) {
-        return null;
-      }
-      // nocommit: we need this docfreq from TermState, MTQ knows it... but tosses it away.
-      final int docFreq = reader.docFreq(term.field(), term.bytes());
+          term.bytes(),
+          true,
+          false);
+      
+      assert docs != null; /* nocommit: shouldnt need this assert? termstate should catch this case above */
+      
+      // nocommit: get the segment reader docfreq with TermState
+      final int docFreq = reader.docFreq(field, term.bytes());
       final BlockReader docDeltas = docs.getDocDeltasReader();
       final BlockReader frequencies = docs.getFreqsReader();
       if (frequencies == null) {
@@ -110,24 +118,12 @@
         return new TermScorer(this, docs, docDeltas, frequencies, docFreq,
             reader.getDeletedDocs(), similarity, reader.norms(term.field()));
       }
-=======
-      assert assertTopReaderContext(termStates, context) : "The top-reader used to create Weight is not the same as the current reader's top-reader";
-      final TermState state = termStates
-          .get(context.ord);
-      if (state == null) { // term is not present in that reader
-        assert termNotInReader(reader, field, term.bytes()) : "no termstate found but term exists in reader";
-        return null;
-      }
-      final DocsEnum docs = reader.termDocsEnum(reader.getDeletedDocs(), field, term.bytes(), state);
-      assert docs != null;
-      return new TermScorer(this, docs, similarity, context.reader.norms(field));
     }
     
     private boolean termNotInReader(IndexReader reader, String field, BytesRef bytes) throws IOException {
       // only called from assert
       final Terms terms = reader.terms(field);
       return terms == null || terms.docFreq(bytes) == 0;
->>>>>>> eacfb5d6
     }
     
     private boolean assertTopReaderContext(PerReaderTermState state, ReaderContext context) {
