--- conflicted
+++ resolved
@@ -20,10 +20,6 @@
 import java.util.Set;
 
 import org.apache.lucene.index.DocValues;
-<<<<<<< HEAD
-import org.apache.lucene.index.IndexReaderContext;
-=======
->>>>>>> ea79c668
 import org.apache.lucene.index.LeafReaderContext;
 import org.apache.lucene.index.MultiDocValues;
 import org.apache.lucene.index.SortedDocValues;
@@ -54,22 +50,14 @@
   // id of the context rather than the context itself in order not to hold references to index readers
   private final Object indexReaderContextId;
 
-<<<<<<< HEAD
-  GlobalOrdinalsQuery(LongBitSet foundOrds, String joinField, MultiDocValues.OrdinalMap globalOrds, Query toQuery, Query fromQuery, IndexReaderContext context) {
-=======
   GlobalOrdinalsQuery(LongBitSet foundOrds, String joinField, MultiDocValues.OrdinalMap globalOrds, Query toQuery,
                       Query fromQuery, Object indexReaderContextId) {
->>>>>>> ea79c668
     this.foundOrds = foundOrds;
     this.joinField = joinField;
     this.globalOrds = globalOrds;
     this.toQuery = toQuery;
     this.fromQuery = fromQuery;
-<<<<<<< HEAD
-    this.indexReaderContextId = context.id();
-=======
     this.indexReaderContextId = indexReaderContextId;
->>>>>>> ea79c668
   }
 
   @Override
