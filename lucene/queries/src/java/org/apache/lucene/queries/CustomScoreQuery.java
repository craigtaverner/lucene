--- conflicted
+++ resolved
@@ -17,12 +17,6 @@
  * limitations under the License.
  */
 
-import java.io.IOException;
-import java.util.Collection;
-import java.util.Collections;
-import java.util.Set;
-import java.util.Arrays;
-
 import org.apache.lucene.index.AtomicReaderContext;
 import org.apache.lucene.index.IndexReader;
 import org.apache.lucene.index.Term;
@@ -30,13 +24,19 @@
 import org.apache.lucene.queries.function.ValueSource;
 import org.apache.lucene.search.ComplexExplanation;
 import org.apache.lucene.search.Explanation;
+import org.apache.lucene.search.IndexSearcher;
 import org.apache.lucene.search.Query;
+import org.apache.lucene.search.Scorer;
 import org.apache.lucene.search.Weight;
-import org.apache.lucene.search.Scorer;
-import org.apache.lucene.search.IndexSearcher;
 import org.apache.lucene.search.intervals.IntervalIterator;
 import org.apache.lucene.util.Bits;
 import org.apache.lucene.util.ToStringUtils;
+
+import java.io.IOException;
+import java.util.Arrays;
+import java.util.Collection;
+import java.util.Collections;
+import java.util.Set;
 
 /**
  * Query that sets document score as a programmatic function of several (sub) scores:
@@ -356,13 +356,13 @@
     }
 
     @Override
-<<<<<<< HEAD
     public IntervalIterator intervals(boolean collectIntervals) throws IOException {
       return subQueryScorer.intervals(collectIntervals);
-=======
+    }
+
+    @Override
     public long cost() {
       return subQueryScorer.cost();
->>>>>>> 9c47892d
     }
   }
 
