package org.apache.lucene.index;

/*
 * Licensed to the Apache Software Foundation (ASF) under one or more
 * contributor license agreements.  See the NOTICE file distributed with
 * this work for additional information regarding copyright ownership.
 * The ASF licenses this file to You under the Apache License, Version 2.0
 * (the "License"); you may not use this file except in compliance with
 * the License.  You may obtain a copy of the License at
 *
 *     http://www.apache.org/licenses/LICENSE-2.0
 *
 * Unless required by applicable law or agreed to in writing, software
 * distributed under the License is distributed on an "AS IS" BASIS,
 * WITHOUT WARRANTIES OR CONDITIONS OF ANY KIND, either express or implied.
 * See the License for the specific language governing permissions and
 * limitations under the License.
 */

import java.io.IOException;
import java.util.HashSet;
import java.util.Set;

import org.apache.lucene.analysis.MockAnalyzer;
import org.apache.lucene.store.Directory;
import org.apache.lucene.store.IOContext;
import org.apache.lucene.store.MockDirectoryWrapper;
import org.apache.lucene.util.LineFileDocs;
import org.apache.lucene.util.LuceneTestCase;
import org.apache.lucene.util.PrintStreamInfoStream;
import org.apache.lucene.util.TestUtil;

public class TestIndexWriterOutOfFileDescriptors extends LuceneTestCase {
  public void test() throws Exception {
    MockDirectoryWrapper dir = newMockFSDirectory(createTempDir("TestIndexWriterOutOfFileDescriptors"));
    dir.setPreventDoubleWrite(false);
    double rate = random().nextDouble()*0.01;
    //System.out.println("rate=" + rate);
    dir.setRandomIOExceptionRateOnOpen(rate);
    int iters = atLeast(20);
<<<<<<< HEAD
    LineFileDocs docs = null;
    IndexReader r = null;
=======
    LineFileDocs docs = new LineFileDocs(random());
    DirectoryReader r = null;
>>>>>>> 1529c57c
    DirectoryReader r2 = null;
    boolean any = false;
    MockDirectoryWrapper dirCopy = null;
    int lastNumDocs = 0;
    for(int iter=0;iter<iters;iter++) {

      IndexWriter w = null;
      if (VERBOSE) {
        System.out.println("TEST: iter=" + iter);
      }
      try {
        MockAnalyzer analyzer = new MockAnalyzer(random());
        analyzer.setMaxTokenLength(TestUtil.nextInt(random(), 1, IndexWriter.MAX_TERM_LENGTH));
        IndexWriterConfig iwc = newIndexWriterConfig(analyzer);

        if (VERBOSE) {
          // Do this ourselves instead of relying on LTC so
          // we see incrementing messageID:
          iwc.setInfoStream(new PrintStreamInfoStream(System.out));
        }
        MergeScheduler ms = iwc.getMergeScheduler();
        if (ms instanceof ConcurrentMergeScheduler) {
          ((ConcurrentMergeScheduler) ms).setSuppressExceptions();
        }
        w = new IndexWriter(dir, iwc);
        docs = new LineFileDocs(w, random());
        if (r != null && random().nextInt(5) == 3) {
          if (random().nextBoolean()) {
            if (VERBOSE) {
              System.out.println("TEST: addIndexes LR[]");
            }
            TestUtil.addIndexesSlowly(w, r);
          } else {
            if (VERBOSE) {
              System.out.println("TEST: addIndexes Directory[]");
            }
            w.addIndexes(new Directory[] {dirCopy});
          }
        } else {
          if (VERBOSE) {
            System.out.println("TEST: addDocument");
          }
          w.addDocument(docs.nextDoc());
        }
        dir.setRandomIOExceptionRateOnOpen(0.0);
        w.close();
        w = null;

        docs.close();
        docs = null;

        // NOTE: This is O(N^2)!  Only enable for temporary debugging:
        //dir.setRandomIOExceptionRateOnOpen(0.0);
        //_TestUtil.checkIndex(dir);
        //dir.setRandomIOExceptionRateOnOpen(rate);

        // Verify numDocs only increases, to catch IndexWriter
        // accidentally deleting the index:
        dir.setRandomIOExceptionRateOnOpen(0.0);
        assertTrue(DirectoryReader.indexExists(dir));
        if (r2 == null) {
          r2 = DirectoryReader.open(dir);
        } else {
          DirectoryReader r3 = DirectoryReader.openIfChanged(r2);
          if (r3 != null) {
            r2.close();
            r2 = r3;
          }
        }
        assertTrue("before=" + lastNumDocs + " after=" + r2.numDocs(), r2.numDocs() >= lastNumDocs);
        lastNumDocs = r2.numDocs();
        //System.out.println("numDocs=" + lastNumDocs);
        dir.setRandomIOExceptionRateOnOpen(rate);

        any = true;
        if (VERBOSE) {
          System.out.println("TEST: iter=" + iter + ": success");
        }
      } catch (IOException ioe) {
        if (VERBOSE) {
          System.out.println("TEST: iter=" + iter + ": exception");
          ioe.printStackTrace();
        }
        if (w != null) {
          // NOTE: leave random IO exceptions enabled here,
          // to verify that rollback does not try to write
          // anything:
          w.rollback();
        }
        if (docs != null) {
          docs.close();
        }
      }

      if (any && r == null && random().nextBoolean()) {
        // Make a copy of a non-empty index so we can use
        // it to addIndexes later:
        dir.setRandomIOExceptionRateOnOpen(0.0);
        r = DirectoryReader.open(dir);
        dirCopy = newMockFSDirectory(createTempDir("TestIndexWriterOutOfFileDescriptors.copy"));
        Set<String> files = new HashSet<>();
        for (String file : dir.listAll()) {
          dirCopy.copyFrom(dir, file, file, IOContext.DEFAULT);
          files.add(file);
        }
        dirCopy.sync(files);
        // Have IW kiss the dir so we remove any leftover
        // files ... we can easily have leftover files at
        // the time we take a copy because we are holding
        // open a reader:
        new IndexWriter(dirCopy, newIndexWriterConfig(new MockAnalyzer(random()))).close();
        dirCopy.setRandomIOExceptionRate(rate);
        dir.setRandomIOExceptionRateOnOpen(rate);
      }
    }

    if (r2 != null) {
      r2.close();
    }
    if (r != null) {
      r.close();
      dirCopy.close();
    }
    dir.close();
  }
}<|MERGE_RESOLUTION|>--- conflicted
+++ resolved
@@ -38,13 +38,8 @@
     //System.out.println("rate=" + rate);
     dir.setRandomIOExceptionRateOnOpen(rate);
     int iters = atLeast(20);
-<<<<<<< HEAD
     LineFileDocs docs = null;
-    IndexReader r = null;
-=======
-    LineFileDocs docs = new LineFileDocs(random());
     DirectoryReader r = null;
->>>>>>> 1529c57c
     DirectoryReader r2 = null;
     boolean any = false;
     MockDirectoryWrapper dirCopy = null;
